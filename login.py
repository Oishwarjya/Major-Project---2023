--- conflicted
+++ resolved
@@ -51,12 +51,6 @@
         "Students, Admins and Department head logins"
     )
     with st.form("entry_form", clear_on_submit= True):
-<<<<<<< HEAD
-        st.selectbox("Login Type", ("Student", "Admin", "Department"))
-        st.text_input(label="Username")  
-        st.text_input(label="Password")
-        submitted = st.form_submit_button("Confirm") 
-=======
         login_type=st.selectbox("Login Type", ("Student", "Admin", "Department"))
         user_name=st.text_input(label="Username")  
         password=st.text_input("Password", type='password')
@@ -102,5 +96,4 @@
                     name, reg_num = login_result
                     student(name, reg_num)
                 
-            
->>>>>>> 8a5bc913
+            